# coding: utf-8
# Copyright (c) Henniggroup.
# Distributed under the terms of the MIT License.

from __future__ import division, unicode_literals, print_function

"""
Run module:

This module is run to do a genetic algorithm structure search.

Usage: python run.py /path/to/gasp/input/file

"""

from gasp import general
from gasp import population
from gasp import objects_maker
from gasp import parameters_printer
from gasp import interface

import copy
import threading
import random
import yaml
import sys
import os
import datetime


def main():
    # get dictionaries from the input file (in yaml format)
    if len(sys.argv) < 2:
        print('No input file given.')
        print('Quitting...')
        quit()
    else:
        input_file = os.path.abspath(sys.argv[1])

    try:
        with open(input_file, 'r') as f:
            parameters = yaml.load(f)
    except:
        print('Error reading input file.')
        print('Quitting...')
        quit()

    # make the objects needed by the algorithm
    objects_dict = objects_maker.make_objects(parameters)

    # get the objects from the dictionary for convenience
    run_dir_name = objects_dict['run_dir_name']
    organism_creators = objects_dict['organism_creators']
    num_calcs_at_once = objects_dict['num_calcs_at_once']
    composition_space = objects_dict['composition_space']
    constraints = objects_dict['constraints']
    geometry = objects_dict['geometry']
    developer = objects_dict['developer']
    redundancy_guard = objects_dict['redundancy_guard']
    stopping_criteria = objects_dict['stopping_criteria']
    energy_calculator = objects_dict['energy_calculator']
    pool = objects_dict['pool']
    variations = objects_dict['variations']
    id_generator = objects_dict['id_generator']

<<<<<<< HEAD
    # create E_sub_prim and n_sub_prim
    E_sub_prim, n_sub_prim = None, None
    substrate_search = False
    if geometry.shape == 'interface':
        substrate_search = True

    if substrate_search:
        match_constraints = objects_maker.get_lat_match_params(parameters)
        E_sub_prim, n_sub_prim = objects_maker.get_prim_sub_data(parameters)
        # Provide the POSCAR of primitve substrate as second argument
        substrate_prim = general.Cell.from_file(os.path.abspath(sys.argv[2]))

    # make the run directory and move into it
=======
    # get the path to the run directory - append date and time if
    # the given or default run directory already exists
>>>>>>> 84fd6f2e
    garun_dir = str(os.getcwd()) + '/' + run_dir_name
    if os.path.isdir(garun_dir):
        print('Directory {} already exists'.format(garun_dir))
        time = datetime.datetime.now().time()
        date = datetime.datetime.now().date()
        current_date = str(date.month) + '_' + str(date.day) + '_' + \
            str(date.year)
        current_time = str(time.hour) + '_' + str(time.minute) + '_' + \
            str(time.second)
        garun_dir += '_' + current_date + '_' + current_time
        print('Setting the run directory to {}'.format(garun_dir))

    # make the run directory and move into it
    os.mkdir(garun_dir)
    os.chdir(garun_dir)

    # make the temp subdirectory where the energy calculations will be done
    os.mkdir(garun_dir + '/temp')

    # print the search parameters to a file in the run directory
    parameters_printer.print_parameters(objects_dict)

    # make the data writer
    data_writer = general.DataWriter(garun_dir + '/run_data',
                                     composition_space)

    whole_pop = []
    num_finished_calcs = 0
    threads = []
    initial_population = population.InitialPopulation(run_dir_name)

    # To temporarily hold relaxed organisms. The key to each relaxed organism
    # is the index of the Thread in the list threads that did the energy
    # calculation.
    relaxed_organisms = {}

    # populate the initial population
    for creator in organism_creators:
        print('Making {} organisms with {}'.format(creator.number,
                                                   creator.name))
        while not creator.is_finished and not stopping_criteria.are_satisfied:

            # start initial batch of energy calculations
            if len(threads) < num_calcs_at_once:
                # make a new organism - keep trying until we get one
                new_organism = creator.create_organism(
                    id_generator, composition_space, constraints, random)
                while new_organism is None and not creator.is_finished:
                    new_organism = creator.create_organism(
                        id_generator, composition_space, constraints, random)
                if new_organism is not None:  # loop above could return None
                    geometry.unpad(new_organism.cell, new_organism.n_sub,
                                                                constraints)

                    if developer.develop(new_organism, composition_space,
                                         constraints, geometry, pool):
                        redundant_organism = redundancy_guard.check_redundancy(
                            new_organism, whole_pop, geometry)
                        if redundant_organism is None:  # no redundancy
                            # add a copy to whole_pop so the organisms in
                            # whole_pop don't change upon relaxation
                            whole_pop.append(copy.deepcopy(new_organism))
                            geometry.pad(new_organism.cell)
                            kwargs = {'E_sub_prim': None, 'n_sub_prim': None}
                            if substrate_search:
                                new_organism.cell, new_organism.n_sub, \
                                            new_organism.z_upper_bound = \
                                            interface.run_lat_match( \
                                            substrate_prim, new_organism.cell, \
                                            match_constraints)
                                kwargs['E_sub_prim'] = E_sub_prim
                                kwargs['n_sub_prim'] = n_sub_prim
                            stopping_criteria.update_calc_counter()
                            index = len(threads)
                            thread = threading.Thread(
                                target=energy_calculator.do_energy_calculation,
                                args=[new_organism, relaxed_organisms,
                                      index, composition_space],
                                kwargs=kwargs)
                            thread.start()
                            threads.append(thread)

            # process finished calculations and start new ones
            else:
                for index, thread in enumerate(threads):
                    if not thread.is_alive():
                        num_finished_calcs += 1
                        relaxed_organism = relaxed_organisms[index]
                        relaxed_organisms[index] = None

                        # take care of relaxed organism
                        if relaxed_organism is not None:
                            # To keep it simple, remove_sub() in interface is
                            # changed to unpad()
                            geometry.unpad(relaxed_organism.cell,
                                            relaxed_organism.n_sub, constraints)
                            if developer.develop(relaxed_organism,
                                                 composition_space,
                                                 constraints, geometry, pool):
                                redundant_organism = \
                                    redundancy_guard.check_redundancy(
                                        relaxed_organism, whole_pop, geometry)
                                if redundant_organism is not None:  # redundant
                                    replace_org = False
                                    if substrate_search:
                                        if redundant_organism.is_active and \
                                                redundant_organism.ef_ads > \
                                                relaxed_organism.ef_ads:
                                            replace_org = True
                                    else:
                                        if redundant_organism.is_active and \
                                                redundant_organism.epa > \
                                                relaxed_organism.epa:
                                            replace_org = True
                                    if replace_org:
                                        initial_population.replace_organism(
                                                redundant_organism,
                                                relaxed_organism,
                                                composition_space)
                                        progress = \
                                            initial_population.get_progress(
                                                composition_space)
                                        data_writer.write_data(
                                            relaxed_organism,
                                            num_finished_calcs, progress)
                                        print('Number of energy calculations '
                                              'so far: {} '.format(
                                                  num_finished_calcs))
                                else:  # not redundant
                                    stopping_criteria.check_organism(
                                        relaxed_organism, redundancy_guard,
                                        geometry)
                                    initial_population.add_organism(
                                        relaxed_organism, composition_space)
                                    whole_pop.append(relaxed_organism)
                                    progress = \
                                        initial_population.get_progress(
                                            composition_space)
                                    data_writer.write_data(
                                        relaxed_organism, num_finished_calcs,
                                        progress)
                                    print('Number of energy calculations so '
                                          'far: {} '.format(
                                              num_finished_calcs))
                                    if creator.is_successes_based and \
                                            relaxed_organism.made_by == \
                                            creator.name:
                                        creator.update_status()

                        # make another organism for the initial population
                        started_new_calc = False
                        while not started_new_calc and not creator.is_finished:
                            new_organism = creator.create_organism(
                                id_generator, composition_space,
                                constraints, random)
                            while new_organism is None and not \
                                    creator.is_finished:
                                new_organism = creator.create_organism(
                                    id_generator, composition_space,
                                    constraints, random)
                            if new_organism is not None:
                                geometry.unpad(new_organism.cell,
                                                new_organism.n_sub, constraints)
                                if developer.develop(new_organism,
                                                     composition_space,
                                                     constraints, geometry,
                                                     pool):
                                    redundant_organism = \
                                        redundancy_guard.check_redundancy(
                                            new_organism, whole_pop, geometry)
                                    if redundant_organism is None:  # not redundant
                                        whole_pop.append(
                                            copy.deepcopy(new_organism))
                                        geometry.pad(new_organism.cell)
                                        kwargs = {'E_sub_prim': None,
                                                            'n_sub_prim': None}
                                        if substrate_search:
                                            new_organism.cell, new_organism.n_sub, \
                                                new_organism.z_upper_bound = \
                                                interface.run_lat_match(
                                                substrate_prim, new_organism.cell,
                                                        match_constraints)
                                            kwargs['E_sub_prim'] = E_sub_prim
                                            kwargs['n_sub_prim'] = n_sub_prim
                                        stopping_criteria.update_calc_counter()
                                        new_thread = threading.Thread(
                                            target=energy_calculator.do_energy_calculation,
                                            args=[new_organism,
                                                  relaxed_organisms, index,
                                                  composition_space],
                                            kwargs=kwargs)
                                        new_thread.start()
                                        threads[index] = new_thread
                                        started_new_calc = True

    # depending on how the loop above exited, update bookkeeping
    if not stopping_criteria.are_satisfied:
        num_finished_calcs = num_finished_calcs - 1

    # process all the calculations that were still running when the last
    # creator finished
    num_to_get = num_calcs_at_once  # number of threads left to handle
    handled_indices = []  # the indices of the threads we've already handled
    while num_to_get > 0:
        for index, thread in enumerate(threads):
            if not thread.is_alive() and index not in handled_indices:
                num_finished_calcs += 1
                relaxed_organism = relaxed_organisms[index]
                num_to_get = num_to_get - 1
                handled_indices.append(index)
                relaxed_organisms[index] = None

                # take care of relaxed organism
                if relaxed_organism is not None:
                    geometry.unpad(relaxed_organism.cell,
                                        relaxed_organism.n_sub, constraints)
                    if developer.develop(relaxed_organism, composition_space,
                                         constraints, geometry, pool):
                        redundant_organism = redundancy_guard.check_redundancy(
                            relaxed_organism, whole_pop, geometry)
                        if redundant_organism is not None:  # redundant
                            replace_org = False
                            if substrate_search:
                                if redundant_organism.is_active and \
                                        redundant_organism.ef_ads > \
                                        relaxed_organism.ef_ads:
                                    replace_org = True
                            else:
                                if redundant_organism.is_active and \
                                        redundant_organism.epa > \
                                        relaxed_organism.epa:
                                    replace_org = True
                            if replace_org:
                                initial_population.replace_organism(
                                    redundant_organism, relaxed_organism,
                                    composition_space)
                                progress = initial_population.get_progress(
                                    composition_space)
                                data_writer.write_data(relaxed_organism,
                                                       num_finished_calcs,
                                                       progress)
                                print('Number of energy calculations so far: '
                                      '{} '.format(num_finished_calcs))
                        else:  # no redundancy
                            stopping_criteria.check_organism(
                                relaxed_organism, redundancy_guard, geometry)
                            initial_population.add_organism(relaxed_organism,
                                                            composition_space)
                            whole_pop.append(relaxed_organism)
                            progress = initial_population.get_progress(
                                    composition_space)
                            data_writer.write_data(relaxed_organism,
                                                   num_finished_calcs,
                                                   progress)
                            print('Number of energy calculations so far: '
                                  '{} '.format(num_finished_calcs))

    # check if the stopping criteria were already met when making the initial
    # population
    if stopping_criteria.are_satisfied:
        quit()

    # populate the pool with the initial population
    pool.add_initial_population(initial_population, composition_space)

    # To temporarily hold relaxed organisms. The key to each relaxed organism
    # is the index of the Thread in the list threads that did the energy
    # calculation.
    relaxed_organisms = {}

    offspring_generator = general.OffspringGenerator()
    threads = []

    # create the initial batch of offspring organisms and submit them for
    # energy calculations
    for _ in range(num_calcs_at_once):
        unrelaxed_offspring = offspring_generator.make_offspring_organism(
            random, pool, variations, geometry, id_generator, whole_pop,
            developer, redundancy_guard, composition_space, constraints)
        whole_pop.append(copy.deepcopy(unrelaxed_offspring))
        geometry.pad(unrelaxed_offspring.cell)
        kwargs = {'E_sub_prim': None, 'n_sub_prim': None}
        if substrate_search:
            unrelaxed_offspring.cell, unrelaxed_offspring.n_sub, \
                                unrelaxed_offspring.z_upper_bound = \
                                        interface.run_lat_match(
                                        substrate_prim, unrelaxed_offspring.cell,
                                        match_constraints)
            kwargs['E_sub_prim'] = E_sub_prim
            kwargs['n_sub_prim'] = n_sub_prim
        stopping_criteria.update_calc_counter()
        index = len(threads)
        new_thread = threading.Thread(
            target=energy_calculator.do_energy_calculation,
            args=[unrelaxed_offspring, relaxed_organisms, index,
                  composition_space], kwargs=kwargs)
        new_thread.start()
        threads.append(new_thread)

    # process finished calculations and start new ones
    while not stopping_criteria.are_satisfied:
        for index, thread in enumerate(threads):
            if not thread.is_alive():
                num_finished_calcs += 1
                relaxed_offspring = relaxed_organisms[index]
                relaxed_organisms[index] = None

                # take care of relaxed offspring organism
                if relaxed_offspring is not None:
                    geometry.unpad(relaxed_offspring.cell,
                                        relaxed_offspring.n_sub, constraints)
                    if developer.develop(relaxed_offspring, composition_space,
                                         constraints, geometry, pool):
                        # check for redundancy with the the pool first
                        redundant_organism = redundancy_guard.check_redundancy(
                            relaxed_offspring, pool.to_list(), geometry)
                        if redundant_organism is not None:  # redundant
                            replace_org = False
                            if substrate_search:
                                if redundant_organism.ef_ads > \
                                        relaxed_organism.ef_ads:
                                    replace_org = True
                            else:
                                if redundant_organism.epa > \
                                        relaxed_organism.epa:
                                    replace_org = True
                            if replace_org:
                                pool.replace_organism(redundant_organism,
                                                      relaxed_offspring,
                                                      composition_space)
                                pool.compute_fitnesses()
                                pool.compute_selection_probs()
                                pool.print_summary(composition_space)
                                progress = pool.get_progress(composition_space)
                                data_writer.write_data(relaxed_offspring,
                                                       num_finished_calcs,
                                                       progress)
                                print('Number of energy calculations so far: '
                                      '{} '.format(num_finished_calcs))
                        # check for redundancy with all the organisms
                        else:
                            redundant_organism = \
                                redundancy_guard.check_redundancy(
                                    relaxed_offspring, whole_pop, geometry)
                        if redundant_organism is None:  # not redundant
                            stopping_criteria.check_organism(
                                relaxed_offspring, redundancy_guard, geometry)
                            pool.add_organism(relaxed_offspring,
                                              composition_space)
                            whole_pop.append(relaxed_offspring)

                            # check if we've added enough new offspring
                            # organisms to the pool that we can remove the
                            # initial population organisms from the front
                            # (right end) of the queue.
                            if pool.num_adds == pool.size:
                                print('Removing the initial population from '
                                      'the pool ')
                                for _ in range(len(
                                        initial_population.initial_population)):
                                    removed_org = pool.queue.pop()
                                    removed_org.is_active = False
                                    print('Removing organism {} from the '
                                          'pool '.format(removed_org.id))

                            # if the initial population organisms have already
                            # been removed from the pool's queue, then just
                            # need to pop one organism from the front (right
                            # end) of the queue.
                            elif pool.num_adds > pool.size:
                                removed_org = pool.queue.pop()
                                removed_org.is_active = False
                                print('Removing organism {} from the '
                                      'pool '.format(removed_org.id))

                            pool.compute_fitnesses()
                            pool.compute_selection_probs()
                            pool.print_summary(composition_space)
                            progress = pool.get_progress(composition_space)
                            data_writer.write_data(relaxed_offspring,
                                                   num_finished_calcs,
                                                   progress)
                            print('Number of energy calculations so far: '
                                  '{} '.format(num_finished_calcs))

                # make another offspring organism
                if not stopping_criteria.are_satisfied:
                    unrelaxed_offspring = \
                        offspring_generator.make_offspring_organism(
                            random, pool, variations, geometry, id_generator,
                            whole_pop, developer, redundancy_guard,
                            composition_space, constraints)
                    whole_pop.append(copy.deepcopy(unrelaxed_offspring))
                    geometry.pad(unrelaxed_offspring.cell)
                    kwargs = {'E_sub_prim': None, 'n_sub_prim': None}
                    if substrate_search:
                        unrelaxed_offspring.cell, unrelaxed_offspring.n_sub, \
                                            unrelaxed_offspring.z_upper_bound = \
                                            interface.run_lat_match(
                                                    substrate_prim,
                                                    unrelaxed_offspring.cell,
                                                    match_constraints)
                        kwargs['E_sub_prim'] = E_sub_prim
                        kwargs['n_sub_prim'] = n_sub_prim
                    stopping_criteria.update_calc_counter()
                    new_thread = threading.Thread(
                        target=energy_calculator.do_energy_calculation,
                        args=[unrelaxed_offspring, relaxed_organisms,
                              index, composition_space], kwargs=kwargs)
                    new_thread.start()
                    threads[index] = new_thread

    # process all the calculations that were still running when the
    # stopping criteria were achieved
    num_to_get = num_calcs_at_once  # how many threads we have left to handle
    handled_indices = []  # the indices of the threads we've already handled
    while num_to_get > 0:
        for index, thread in enumerate(threads):
            if not thread.is_alive() and index not in handled_indices:
                num_finished_calcs += 1
                relaxed_offspring = relaxed_organisms[index]
                num_to_get -= 1
                handled_indices.append(index)
                relaxed_organisms[index] = None

                # take care of relaxed offspring organism
                if relaxed_offspring is not None:
                    geometry.unpad(relaxed_offspring.cell,
                                        relaxed_offspring.n_sub, constraints)
                    if developer.develop(relaxed_offspring, composition_space,
                                         constraints, geometry, pool):
                        # check for redundancy with the pool first
                        redundant_organism = redundancy_guard.check_redundancy(
                            relaxed_offspring, pool.to_list(), geometry)
                        if redundant_organism is not None:  # redundant
                            replace_org = False
                            if substrate_search:
                                if redundant_organism.ef_ads > \
                                        relaxed_organism.ef_ads:
                                    replace_org = True
                            else:
                                if redundant_organism.epa > \
                                        relaxed_organism.epa:
                                    replace_org = True
                            if replace_org:
                                pool.replace_organism(redundant_organism,
                                                      relaxed_offspring,
                                                      composition_space)
                                pool.compute_fitnesses()
                                pool.compute_selection_probs()
                                pool.print_summary(composition_space)
                                progress = pool.get_progress(composition_space)
                                data_writer.write_data(relaxed_offspring,
                                                       num_finished_calcs,
                                                       progress)
                                print('Number of energy calculations so far: '
                                      '{} '.format(num_finished_calcs))
                        # check for redundancy with all the organisms
                        else:
                            redundant_organism = \
                                redundancy_guard.check_redundancy(
                                    relaxed_offspring, whole_pop, geometry)
                        if redundant_organism is None:  # not redundant
                            pool.add_organism(relaxed_offspring,
                                              composition_space)
                            whole_pop.append(relaxed_offspring)
                            removed_org = pool.queue.pop()
                            removed_org.is_active = False
                            print('Removing organism {} from the pool '.format(
                                removed_org.id))
                            pool.compute_fitnesses()
                            pool.compute_selection_probs()
                            pool.print_summary(composition_space)
                            progress = pool.get_progress(composition_space)
                            data_writer.write_data(relaxed_offspring,
                                                   num_finished_calcs,
                                                   progress)
                            print('Number of energy calculations so far: '
                                  '{} '.format(num_finished_calcs))


if __name__ == "__main__":
    main()<|MERGE_RESOLUTION|>--- conflicted
+++ resolved
@@ -22,8 +22,8 @@
 import copy
 import threading
 import random
+import sys
 import yaml
-import sys
 import os
 import datetime
 
@@ -63,7 +63,6 @@
     variations = objects_dict['variations']
     id_generator = objects_dict['id_generator']
 
-<<<<<<< HEAD
     # create E_sub_prim and n_sub_prim
     E_sub_prim, n_sub_prim = None, None
     substrate_search = False
@@ -76,11 +75,8 @@
         # Provide the POSCAR of primitve substrate as second argument
         substrate_prim = general.Cell.from_file(os.path.abspath(sys.argv[2]))
 
-    # make the run directory and move into it
-=======
     # get the path to the run directory - append date and time if
     # the given or default run directory already exists
->>>>>>> 84fd6f2e
     garun_dir = str(os.getcwd()) + '/' + run_dir_name
     if os.path.isdir(garun_dir):
         print('Directory {} already exists'.format(garun_dir))
@@ -92,7 +88,6 @@
             str(time.second)
         garun_dir += '_' + current_date + '_' + current_time
         print('Setting the run directory to {}'.format(garun_dir))
-
     # make the run directory and move into it
     os.mkdir(garun_dir)
     os.chdir(garun_dir)
